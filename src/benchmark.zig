//! This script is a Zig TigerBeetle client that connects to a TigerBeetle
//! cluster and runs a workload on it (described below) while measuring
//! (and at the end, printing) observed latencies and throughput.
//!
//! It uses a single client to 1) create `account_count` accounts then 2)
//! generate `transfer_count` transfers between random different
//! accounts. It does not attempt to create more than
//! `transfer_count_per_second` transfers per second, however it may reach
//! less than this rate since it will wait at least as long as it takes
//! for the cluster to respond before creating more transfers. It does not
//! validate that the transfers succeed.
//!
//! `./scripts/benchmark.sh` (and `.\scripts\benchmark.bat` on Windows)
//! are helpers that spin up a single TigerBeetle replica on a free port
//! and run the benchmark `./zig/zig build benchmark` (and
//! `.\zig\zig build benchmark` on Windows) against the replica. To
//! run against a cluster of TigerBeetle replicas, use `./zig/zig build
//! benchmark --addresses=X` where `X` is the list of replica
//! addresses. It is the same format for the `--addresses=X` flag on the
//! `tigerbeetle start` command.

const account_count_default: usize = 10_000;
const transfer_count_default: usize = 10_000_000;
const transfer_count_per_second_default: usize = 1_000_000;

const std = @import("std");
const builtin = @import("builtin");
const assert = std.debug.assert;
const panic = std.debug.panic;
const log = std.log;
pub const log_level: std.log.Level = .info;

const constants = @import("constants.zig");
const stdx = @import("stdx.zig");
const flags = @import("./flags.zig");
const random_int_exponential = @import("testing/fuzz.zig").random_int_exponential;
const vsr = @import("vsr.zig");
const IO = vsr.io.IO;
const Storage = vsr.storage.Storage;
const MessagePool = vsr.message_pool.MessagePool;
const MessageBus = vsr.message_bus.MessageBusClient;
const StateMachine = vsr.state_machine.StateMachineType(Storage, constants.state_machine_config);
const Client = vsr.Client(StateMachine, MessageBus);
const tb = @import("tigerbeetle.zig");
const StatsD = @import("statsd.zig").StatsD;

const account_count_per_batch = @divExact(
    constants.message_size_max - @sizeOf(vsr.Header),
    @sizeOf(tb.Account),
);
const transfer_count_per_batch = @divExact(
    constants.message_size_max - @sizeOf(vsr.Header),
    @sizeOf(tb.Transfer),
);

const CliArgs = struct {
    account_count: usize = account_count_default,
    transfer_count: usize = transfer_count_default,
    transfer_count_per_second: usize = transfer_count_per_second_default,
    print_batch_timings: bool = false,
    enable_statsd: bool = false,
    addresses: []const u8 = "127.0.0.1:" ++ std.fmt.comptimePrint("{}", .{constants.port}),
};

pub fn main() !void {
    const stderr = std.io.getStdErr().writer();

    if (builtin.mode != .ReleaseSafe and builtin.mode != .ReleaseFast) {
        try stderr.print("Benchmark must be built as ReleaseSafe for reasonable results.\n", .{});
    }

    var arena = std.heap.ArenaAllocator.init(std.heap.page_allocator);
    defer arena.deinit();

    const allocator = arena.allocator();

    var args = try std.process.argsWithAllocator(allocator);
    defer args.deinit();

    // Discard executable name.
    _ = args.next().?;

    const cli_args = flags.parse_flags(&args, CliArgs);

    const addresses = try vsr.parse_addresses(allocator, cli_args.addresses, constants.members_max);
    defer allocator.free(addresses);

    if (cli_args.account_count < 2) flags.fatal(
        "--account-count: need at least two accounts, got {}",
        .{cli_args.account_count},
    );

    const transfer_arrival_rate_ns = @divTrunc(
        std.time.ns_per_s,
        cli_args.transfer_count_per_second,
    );

    const client_id = std.crypto.random.int(u128);
    const cluster_id: u32 = 0;

    var io = try IO.init(32, 0);

    var message_pool = try MessagePool.init(allocator, .client);

    std.log.info("Benchmark running against {any}", .{addresses});

    var client = try Client.init(
        allocator,
        client_id,
        cluster_id,
        @intCast(u8, addresses.len),
        &message_pool,
        .{
            .configuration = addresses,
            .io = &io,
        },
    );

    const batch_accounts =
        try std.ArrayListUnmanaged(tb.Account).initCapacity(allocator, account_count_per_batch);
    const batch_latency_ns =
        try std.ArrayListUnmanaged(u64).initCapacity(allocator, cli_args.transfer_count);
    const transfer_latency_ns =
        try std.ArrayListUnmanaged(u64).initCapacity(allocator, cli_args.transfer_count);
    const batch_transfers =
        try std.ArrayListUnmanaged(tb.Transfer).initCapacity(allocator, transfer_count_per_batch);
    const transfer_start_ns =
        try std.ArrayListUnmanaged(u64).initCapacity(allocator, transfer_count_per_batch);

    var statsd_opt: ?StatsD = null;
    defer if (statsd_opt) |*statsd| statsd.deinit(allocator);

    if (cli_args.enable_statsd) {
        statsd_opt = try StatsD.init(
            allocator,
            &io,
            std.net.Address.parseIp4("127.0.0.1", 8125) catch unreachable,
        );
    }

    var benchmark = Benchmark{
        .io = &io,
        .message_pool = &message_pool,
        .client = &client,
        .batch_accounts = batch_accounts,
        .account_count = cli_args.account_count,
        .account_index = 0,
        .rng = std.rand.DefaultPrng.init(42),
        .timer = try std.time.Timer.start(),
        .batch_latency_ns = batch_latency_ns,
        .transfer_latency_ns = transfer_latency_ns,
        .batch_transfers = batch_transfers,
        .batch_start_ns = 0,
<<<<<<< HEAD
        .transfer_count = transfer_count,
        .transfer_count_per_second = transfer_count_per_second,
=======
        .tranfer_index = 0,
        .transfer_count = cli_args.transfer_count,
        .transfer_count_per_second = cli_args.transfer_count_per_second,
>>>>>>> 773f84be
        .transfer_arrival_rate_ns = transfer_arrival_rate_ns,
        .transfer_start_ns = transfer_start_ns,
        .batch_index = 0,
        .transfers_sent = 0,
        .transfer_index = 0,
        .transfer_next_arrival_ns = 0,
        .message = null,
        .callback = null,
        .done = false,
        .statsd = if (statsd_opt) |*statsd| statsd else null,
        .print_batch_timings = cli_args.print_batch_timings,
    };

    benchmark.create_accounts();

    while (!benchmark.done) {
        benchmark.client.tick();
        try benchmark.io.run_for_ns(constants.tick_ms * std.time.ns_per_ms);
    }
}

fn parse_arg_addresses(
    allocator: std.mem.Allocator,
    args: *std.process.ArgIterator,
    arg: []const u8,
    arg_name: []const u8,
    arg_value: *[]std.net.Address,
) !bool {
    if (!std.mem.eql(u8, arg, arg_name)) return false;

    const address_string = args.next() orelse
        panic("Expected an argument to {s}", .{arg_name});

    const addresses = try vsr.parse_addresses(allocator, address_string, constants.members_max);
    allocator.free(arg_value.*);
    arg_value.* = addresses;
    return true;
}

fn parse_arg_usize(
    args: *std.process.ArgIterator,
    arg: []const u8,
    arg_name: []const u8,
    arg_value: *usize,
) !bool {
    if (!std.mem.eql(u8, arg, arg_name)) return false;

    const int_string = args.next() orelse
        panic("Expected an argument to {s}", .{arg_name});
    arg_value.* = std.fmt.parseInt(usize, int_string, 10) catch |err|
        panic(
        "Could not parse \"{}\" as an integer: {}",
        .{ std.zig.fmtEscapes(int_string), err },
    );
    return true;
}

fn parse_arg_bool(
    args: *std.process.ArgIterator,
    arg: []const u8,
    arg_name: []const u8,
    arg_value: *bool,
) !bool {
    if (!std.mem.eql(u8, arg, arg_name)) return false;

    const bool_string = args.next() orelse
        panic("Expected an argument to {s}", .{arg_name});
    arg_value.* = std.mem.eql(u8, bool_string, "true");

    return true;
}

const Benchmark = struct {
    io: *IO,
    message_pool: *MessagePool,
    client: *Client,
    batch_accounts: std.ArrayListUnmanaged(tb.Account),
    account_count: usize,
    account_index: usize,
    rng: std.rand.DefaultPrng,
    timer: std.time.Timer,
    batch_latency_ns: std.ArrayListUnmanaged(u64),
    transfer_latency_ns: std.ArrayListUnmanaged(u64),
    batch_transfers: std.ArrayListUnmanaged(tb.Transfer),
    batch_start_ns: usize,
    transfers_sent: usize,
    transfer_count: usize,
    transfer_count_per_second: usize,
    transfer_arrival_rate_ns: usize,
    transfer_start_ns: std.ArrayListUnmanaged(u64),
    batch_index: usize,
    transfer_index: usize,
    transfer_next_arrival_ns: usize,
    message: ?*MessagePool.Message,
    callback: ?*const fn (*Benchmark) void,
    done: bool,
    statsd: ?*StatsD,
    print_batch_timings: bool,

    fn create_accounts(b: *Benchmark) void {
        if (b.account_index >= b.account_count) {
            b.create_transfers();
            return;
        }

        // Reset batch.
        b.batch_accounts.clearRetainingCapacity();

        // Fill batch.
        while (b.account_index < b.account_count and
            b.batch_accounts.items.len < account_count_per_batch)
        {
            b.batch_accounts.appendAssumeCapacity(.{
                .id = @bitReverse(@as(u128, b.account_index + 1)),
                .user_data = 0,
                .reserved = [_]u8{0} ** 48,
                .ledger = 2,
                .code = 1,
                .flags = .{},
                .debits_pending = 0,
                .debits_posted = 0,
                .credits_pending = 0,
                .credits_posted = 0,
            });
            b.account_index += 1;
        }

        // Submit batch.
        b.send(
            create_accounts,
            .create_accounts,
            std.mem.sliceAsBytes(b.batch_accounts.items),
        );
    }

    fn create_transfers(b: *Benchmark) void {
        if (b.transfer_index >= b.transfer_count) {
            b.finish();
            return;
        }

        if (b.transfer_index == 0) {
            // Init timer.
            b.timer.reset();
            b.transfer_next_arrival_ns = b.timer.read();
        }

        const random = b.rng.random();

        b.batch_transfers.clearRetainingCapacity();
        b.transfer_start_ns.clearRetainingCapacity();

        // Busy-wait for at least one transfer to be available.
        while (b.transfer_next_arrival_ns >= b.timer.read()) {}
        b.batch_start_ns = b.timer.read();

        // Fill batch.
        while (b.transfer_index < b.transfer_count and
            b.batch_transfers.items.len < transfer_count_per_batch and
            b.transfer_next_arrival_ns < b.batch_start_ns)
        {
            const debit_account_index = random.uintLessThan(u64, b.account_count);
            var credit_account_index = random.uintLessThan(u64, b.account_count);
            if (debit_account_index == credit_account_index) {
                credit_account_index = (credit_account_index + 1) % b.account_count;
            }
            assert(debit_account_index != credit_account_index);
            b.batch_transfers.appendAssumeCapacity(.{
                // Reverse the bits to stress non-append-only index for `id`.
                .id = @bitReverse(@as(u128, b.transfer_index + 1)),
                .debit_account_id = @bitReverse(@as(u128, debit_account_index + 1)),
                .credit_account_id = @bitReverse(@as(u128, credit_account_index + 1)),
                .user_data = random.int(u128),
                .reserved = 0,
                // TODO Benchmark posting/voiding pending transfers.
                .pending_id = 0,
                .timeout = 0,
                .ledger = 2,
                .code = random.int(u16) +| 1,
                .flags = .{},
                .amount = random_int_exponential(random, u64, 10_000) +| 1,
                .timestamp = 0,
            });
            b.transfer_start_ns.appendAssumeCapacity(b.transfer_next_arrival_ns);

            b.transfer_index += 1;
            b.transfer_next_arrival_ns +=
                random_int_exponential(random, u64, b.transfer_arrival_rate_ns);
        }

        assert(b.batch_transfers.items.len > 0);

        // Submit batch.
        b.send(
            create_transfers_finish,
            .create_transfers,
            std.mem.sliceAsBytes(b.batch_transfers.items),
        );
    }

    fn create_transfers_finish(b: *Benchmark) void {
        // Record latencies.
        const batch_end_ns = b.timer.read();
        const ms_time = @divTrunc(batch_end_ns - b.batch_start_ns, std.time.ns_per_ms);

        if (b.print_batch_timings) {
            log.info("batch {}: {} tx in {} ms\n", .{
                b.batch_index,
                b.batch_transfers.items.len,
                ms_time,
            });
        }

        b.batch_latency_ns.appendAssumeCapacity(batch_end_ns - b.batch_start_ns);
        for (b.transfer_start_ns.items) |start_ns| {
            b.transfer_latency_ns.appendAssumeCapacity(batch_end_ns - start_ns);
        }

        b.batch_index += 1;
        b.transfers_sent += b.batch_transfers.items.len;

        if (b.statsd) |statsd| {
            statsd.gauge("benchmark.txns", b.batch_transfers.items.len) catch {};
            statsd.timing("benchmark.timings", ms_time) catch {};
            statsd.gauge("benchmark.batch", b.batch_index) catch {};
            statsd.gauge("benchmark.completed", b.transfers_sent) catch {};
        }

        b.create_transfers();
    }

    fn finish(b: *Benchmark) void {
        const total_ns = b.timer.read();

        const less_than_ns = (struct {
            fn lessThan(_: void, ns1: u64, ns2: u64) bool {
                return ns1 < ns2;
            }
        }).lessThan;
        std.sort.sort(u64, b.batch_latency_ns.items, {}, less_than_ns);
        std.sort.sort(u64, b.transfer_latency_ns.items, {}, less_than_ns);

        const stdout = std.io.getStdOut().writer();

        stdout.print("{} batches in {d:.2} s\n", .{
            b.batch_index,
            @intToFloat(f64, total_ns) / std.time.ns_per_s,
        }) catch unreachable;
        stdout.print("load offered = {} tx/s\n", .{
            b.transfer_count_per_second,
        }) catch unreachable;
        stdout.print("load accepted = {} tx/s\n", .{
            @divTrunc(
                b.transfer_count * std.time.ns_per_s,
                total_ns,
            ),
        }) catch unreachable;
        print_deciles(stdout, "batch", b.batch_latency_ns.items);
        print_deciles(stdout, "transfer", b.transfer_latency_ns.items);

        b.done = true;
    }

    fn send(
        b: *Benchmark,
        callback: *const fn (*Benchmark) void,
        operation: StateMachine.Operation,
        payload: []u8,
    ) void {
        b.callback = callback;
        b.message = b.client.get_message();

        stdx.copy_disjoint(
            .inexact,
            u8,
            b.message.?.buffer[@sizeOf(vsr.Header)..],
            payload,
        );

        b.client.request(
            @intCast(u128, @ptrToInt(b)),
            send_complete,
            operation,
            b.message.?,
            payload.len,
        );
    }

    fn send_complete(
        user_data: u128,
        operation: StateMachine.Operation,
        result: []const u8,
    ) void {
        switch (operation) {
            .create_accounts => {
                const create_accounts_results = std.mem.bytesAsSlice(
                    tb.CreateAccountsResult,
                    result,
                );
                if (create_accounts_results.len > 0) {
                    panic("CreateAccountsResults: {any}", .{create_accounts_results});
                }
            },
            .create_transfers => {
                const create_transfers_results = std.mem.bytesAsSlice(
                    tb.CreateTransfersResult,
                    result,
                );
                if (create_transfers_results.len > 0) {
                    panic("CreateTransfersResults: {any}", .{create_transfers_results});
                }
            },
            else => unreachable,
        }

        const b = @intToPtr(*Benchmark, @intCast(u64, user_data));

        b.client.unref(b.message.?);
        b.message = null;

        const callback = b.callback.?;
        b.callback = null;
        callback(b);
    }
};

fn print_deciles(
    stdout: anytype,
    label: []const u8,
    latencies: []const u64,
) void {
    var decile: usize = 0;
    while (decile <= 10) : (decile += 1) {
        const index = @divTrunc(latencies.len * decile, 10) -| 1;
        stdout.print("{s} latency p{}0 = {} ms\n", .{
            label,
            decile,
            @divTrunc(
                latencies[index],
                std.time.ns_per_ms,
            ),
        }) catch unreachable;
    }
}<|MERGE_RESOLUTION|>--- conflicted
+++ resolved
@@ -151,14 +151,8 @@
         .transfer_latency_ns = transfer_latency_ns,
         .batch_transfers = batch_transfers,
         .batch_start_ns = 0,
-<<<<<<< HEAD
-        .transfer_count = transfer_count,
-        .transfer_count_per_second = transfer_count_per_second,
-=======
-        .tranfer_index = 0,
         .transfer_count = cli_args.transfer_count,
         .transfer_count_per_second = cli_args.transfer_count_per_second,
->>>>>>> 773f84be
         .transfer_arrival_rate_ns = transfer_arrival_rate_ns,
         .transfer_start_ns = transfer_start_ns,
         .batch_index = 0,
