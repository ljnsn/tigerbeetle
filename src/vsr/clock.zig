--- conflicted
+++ resolved
@@ -744,11 +744,7 @@
     const allocator = &arena_allocator.allocator;
     const ticks_max: u64 = 1_000_000;
     const clock_count: u8 = 3;
-<<<<<<< HEAD
-    const SystemTime = @import("../time.zig").Time;
-=======
     const SystemTime = @import("../test/time.zig").Time;
->>>>>>> 162038d7
     var system_time = SystemTime{};
     var seed = @intCast(u64, system_time.realtime());
     var min_sync_error: u64 = 1_000_000_000;
