--- conflicted
+++ resolved
@@ -74,15 +74,8 @@
 };
 const FuzzOpTag = std.meta.Tag(FuzzOp);
 
-<<<<<<< HEAD
 const cluster = 32;
 const replica = 4;
-// TODO Is this appropriate for the number of fuzz_ops we want to run?
-const size_max = vsr.Zone.superblock.size().? +
-    vsr.Zone.wal_headers.size().? +
-    vsr.Zone.wal_prepares.size().? +
-    1024 * 1024 * 1024;
-
 const node_count = 1024;
 const batch_size_max = constants.message_size_max - @sizeOf(vsr.Header);
 const commit_entries_max = @divFloor(batch_size_max, @sizeOf(Key.Value));
@@ -92,22 +85,6 @@
     // This is the smallest size that set_associative_cache will allow us.
     .cache_entries_max = 2048,
 };
-=======
-const Environment = struct {
-    const cluster = 32;
-    const replica = 4;
-
-    const node_count = 1024;
-    const batch_size_max = constants.message_size_max - @sizeOf(vsr.Header);
-    const commit_entries_max = @divFloor(batch_size_max, @sizeOf(Key.Value));
-    const tree_options = Tree.Options{
-        .commit_entries_max = commit_entries_max,
-        // This is the smallest size that set_associative_cache will allow us.
-        .cache_entries_max = 2048,
-    };
-
-    const puts_since_compact_max = commit_entries_max;
->>>>>>> 482fab59
 
 const puts_since_compact_max = commit_entries_max;
 
@@ -117,296 +94,284 @@
     constants.lsm_batch_multiple,
 ) catch unreachable;
 
-//fn EnvironmentType(comptime table_usage: TableUsage) type {
-//return
-const EnvironmentType = struct {
-    const Environment = @This();
-
-    const Table = TableType(
-        Key,
-        Key.Value,
-        Key.compare_keys,
-        Key.key_from_value,
-        Key.sentinel_key,
-        Key.tombstone,
-        Key.tombstone_from_key,
-        table_usage,
-    );
-    const Tree = @import("tree.zig").TreeType(Table, Storage, "Key.Value");
-
-    const State = enum {
-        uninit,
-        init,
-        formatted,
-        superblock_open,
-        tree_open,
-        tree_compacting,
-        tree_checkpointing,
-        superblock_checkpointing,
-        tree_lookup,
+fn EnvironmentType(comptime table_usage: TableUsage) type {
+    return struct {
+        const Environment = @This();
+
+        const Table = TableType(
+            Key,
+            Key.Value,
+            Key.compare_keys,
+            Key.key_from_value,
+            Key.sentinel_key,
+            Key.tombstone,
+            Key.tombstone_from_key,
+            table_usage,
+        );
+        const Tree = @import("tree.zig").TreeType(Table, Storage, "Key.Value");
+
+        const State = enum {
+            uninit,
+            init,
+            formatted,
+            superblock_open,
+            tree_open,
+            tree_compacting,
+            tree_checkpointing,
+            superblock_checkpointing,
+            tree_lookup,
+        };
+
+        state: State,
+        storage: *Storage,
+        message_pool: MessagePool,
+        superblock: SuperBlock,
+        superblock_context: SuperBlock.Context = undefined,
+        grid: Grid,
+        node_pool: NodePool,
+        tree: Tree,
+        // We need @fieldParentPtr() of tree, so we can't use an optional Tree.
+        tree_exists: bool,
+        lookup_context: Tree.LookupContext = undefined,
+        lookup_value: ?*const Key.Value = null,
+        checkpoint_op: ?u64 = null,
+
+        fn init(env: *Environment, storage: *Storage) !void {
+            env.state = .uninit;
+
+            env.storage = storage;
+            errdefer env.storage.deinit(allocator);
+
+            env.message_pool = try MessagePool.init(allocator, .replica);
+            errdefer env.message_pool.deinit(allocator);
+
+            env.superblock = try SuperBlock.init(allocator, .{
+                .storage = env.storage,
+                .storage_size_limit = constants.storage_size_max,
+                .message_pool = &env.message_pool,
+            });
+            errdefer env.superblock.deinit(allocator);
+
+            env.grid = try Grid.init(allocator, &env.superblock);
+            errdefer env.grid.deinit(allocator);
+
+            env.node_pool = try NodePool.init(allocator, node_count);
+            errdefer env.node_pool.deinit(allocator);
+
+            // Tree must be initialized with an open superblock.
+            env.tree = undefined;
+            env.tree_exists = false;
+
+            env.state = .init;
+        }
+
+        fn deinit(env: *Environment) void {
+            assert(env.state != .uninit);
+
+            if (env.tree_exists) {
+                env.tree.deinit(allocator);
+                env.tree_exists = false;
+            }
+            env.node_pool.deinit(allocator);
+            env.grid.deinit(allocator);
+            env.superblock.deinit(allocator);
+            env.message_pool.deinit(allocator);
+
+            env.state = .uninit;
+        }
+
+        fn tick(env: *Environment) void {
+            env.grid.tick();
+            env.storage.tick();
+        }
+
+        fn tick_until_state_change(env: *Environment, current_state: State, next_state: State) void {
+            // Sometimes IO completes synchronously (eg if cached), so we might already be in next_state before ticking.
+            assert(env.state == current_state or env.state == next_state);
+            while (env.state == current_state) env.tick();
+            assert(env.state == next_state);
+        }
+
+        fn change_state(env: *Environment, current_state: State, next_state: State) void {
+            assert(env.state == current_state);
+            env.state = next_state;
+        }
+
+        pub fn format(storage: *Storage) !void {
+            var env: Environment = undefined;
+
+            try env.init(storage);
+            defer env.deinit();
+
+            assert(env.state == .init);
+            env.superblock.format(superblock_format_callback, &env.superblock_context, .{
+                .cluster = cluster,
+                .replica = replica,
+            });
+            env.tick_until_state_change(.init, .formatted);
+        }
+
+        fn superblock_format_callback(superblock_context: *SuperBlock.Context) void {
+            const env = @fieldParentPtr(@This(), "superblock_context", superblock_context);
+            env.change_state(.init, .formatted);
+        }
+
+        pub fn open(env: *Environment) void {
+            assert(env.state == .init);
+            env.superblock.open(superblock_open_callback, &env.superblock_context);
+            env.tick_until_state_change(.init, .tree_open);
+        }
+
+        fn superblock_open_callback(superblock_context: *SuperBlock.Context) void {
+            const env = @fieldParentPtr(@This(), "superblock_context", superblock_context);
+            env.change_state(.init, .superblock_open);
+            env.tree = Tree.init(allocator, &env.node_pool, &env.grid, tree_options) catch unreachable;
+            env.tree_exists = true;
+            env.tree.open(tree_open_callback);
+        }
+
+        fn tree_open_callback(tree: *Tree) void {
+            const env = @fieldParentPtr(@This(), "tree", tree);
+            env.change_state(.superblock_open, .tree_open);
+        }
+
+        pub fn compact(env: *Environment, op: u64) void {
+            env.change_state(.tree_open, .tree_compacting);
+            env.tree.compact(tree_compact_callback, op);
+            env.tick_until_state_change(.tree_compacting, .tree_open);
+        }
+
+        fn tree_compact_callback(tree: *Tree) void {
+            const env = @fieldParentPtr(@This(), "tree", tree);
+            env.change_state(.tree_compacting, .tree_open);
+        }
+
+        pub fn checkpoint(env: *Environment, op: u64) void {
+            env.checkpoint_op = op - constants.lsm_batch_multiple;
+            env.change_state(.tree_open, .tree_checkpointing);
+            env.tree.checkpoint(tree_checkpoint_callback);
+            env.tick_until_state_change(.tree_checkpointing, .superblock_checkpointing);
+            env.tick_until_state_change(.superblock_checkpointing, .tree_open);
+        }
+
+        fn tree_checkpoint_callback(tree: *Tree) void {
+            const env = @fieldParentPtr(@This(), "tree", tree);
+            env.change_state(.tree_checkpointing, .superblock_checkpointing);
+            env.superblock.checkpoint(superblock_checkpoint_callback, &env.superblock_context, .{
+                .commit_min_checksum = env.superblock.working.vsr_state.commit_min_checksum + 1,
+                .commit_min = env.checkpoint_op.?,
+                .commit_max = env.checkpoint_op.? + 1,
+                .view_normal = 0,
+                .view = 0,
+            });
+            env.checkpoint_op = null;
+        }
+
+        fn superblock_checkpoint_callback(superblock_context: *SuperBlock.Context) void {
+            const env = @fieldParentPtr(@This(), "superblock_context", superblock_context);
+            env.change_state(.superblock_checkpointing, .tree_open);
+        }
+
+        fn get(env: *Environment, key: Key) ?*const Key.Value {
+            if (env.tree.lookup_from_memory(env.tree.lookup_snapshot_max, key)) |value| {
+                return Tree.unwrap_tombstone(value);
+            } else {
+                env.change_state(.tree_open, .tree_lookup);
+                env.lookup_context = undefined;
+                env.lookup_value = null;
+                env.tree.lookup_from_levels(get_callback, &env.lookup_context, env.tree.lookup_snapshot_max, key);
+                env.tick_until_state_change(.tree_lookup, .tree_open);
+                return env.lookup_value;
+            }
+        }
+
+        fn get_callback(lookup_context: *Tree.LookupContext, value: ?*const Key.Value) void {
+            const env = @fieldParentPtr(Environment, "lookup_context", lookup_context);
+            assert(env.lookup_value == null);
+            env.lookup_value = value;
+            env.change_state(.tree_lookup, .tree_open);
+        }
+
+        fn run(storage: *Storage, fuzz_ops: []const FuzzOp) !void {
+            var env: Environment = undefined;
+
+            try env.init(storage);
+            defer env.deinit();
+
+            // Open the superblock then tree.
+            env.open();
+
+            // The tree should behave like a simple key-value data-structure.
+            // We'll compare it to a hash map.
+            var model = std.hash_map.AutoHashMap(Key, Key.Value).init(allocator);
+            defer model.deinit();
+
+            for (fuzz_ops) |fuzz_op, fuzz_op_index| {
+                log.debug("Running fuzz_ops[{}/{}] == {}", .{ fuzz_op_index, fuzz_ops.len, fuzz_op });
+                const storage_size_used = storage.size_used();
+                log.debug("storage.size_used = {}/{}", .{ storage_size_used, storage.size });
+                const model_size = model.count() * @sizeOf(Key.Value);
+                log.debug("space_amplification = {d:.2}", .{
+                    @intToFloat(f64, storage_size_used) / @intToFloat(f64, model_size),
+                });
+                // Apply fuzz_op to the tree and the model.
+                switch (fuzz_op) {
+                    .compact => |compact| {
+                        env.compact(compact.op);
+                        if (compact.checkpoint) env.checkpoint(compact.op);
+                    },
+                    .put => |value| {
+                        if (table_usage == .secondary_index) {
+                            if (model.get(Key.key_from_value(&value))) |old_value| {
+                                // Not allowed to put a present key without removing the old value first.
+                                env.tree.remove(&old_value);
+                            }
+                        }
+                        env.tree.put(&value);
+                        try model.put(Key.key_from_value(&value), value);
+                    },
+                    .remove => |value| {
+                        if (table_usage == .secondary_index and !model.contains((Key.key_from_value(&value)))) {
+                            // Not allowed to remove non-present keys
+                        } else {
+                            env.tree.remove(&value);
+                        }
+                        _ = model.remove(Key.key_from_value(&value));
+                    },
+                    .get => |key| {
+                        // Get account from lsm.
+                        const tree_value = env.get(key);
+
+                        // Compare result to model.
+                        const model_value = model.get(key);
+                        if (model_value == null) {
+                            assert(tree_value == null);
+                        } else {
+                            switch (table_usage) {
+                                .general => {
+                                    assert(std.mem.eql(
+                                        u8,
+                                        std.mem.asBytes(&model_value.?),
+                                        std.mem.asBytes(tree_value.?),
+                                    ));
+                                },
+                                .secondary_index => {
+                                    // secondary_index only preserves keys - may return old values
+                                    assert(std.mem.eql(
+                                        u8,
+                                        std.mem.asBytes(&Key.key_from_value(&model_value.?)),
+                                        std.mem.asBytes(&Key.key_from_value(tree_value.?)),
+                                    ));
+                                },
+                            }
+                        }
+                    },
+                }
+            }
+        }
     };
-
-    state: State,
-    storage: *Storage,
-    message_pool: MessagePool,
-    superblock: SuperBlock,
-    superblock_context: SuperBlock.Context = undefined,
-    grid: Grid,
-    node_pool: NodePool,
-    tree: Tree,
-    // We need @fieldParentPtr() of tree, so we can't use an optional Tree.
-    tree_exists: bool,
-    lookup_context: Tree.LookupContext = undefined,
-    lookup_value: ?*const Key.Value = null,
-    checkpoint_op: ?u64 = null,
-
-    fn init(env: *Environment, storage: *Storage) !void {
-        env.state = .uninit;
-
-        env.storage = storage;
-        errdefer env.storage.deinit(allocator);
-
-        env.message_pool = try MessagePool.init(allocator, .replica);
-        errdefer env.message_pool.deinit(allocator);
-
-        env.superblock = try SuperBlock.init(allocator, .{
-            .storage = env.storage,
-            .storage_size_limit = constants.storage_size_max,
-            .message_pool = &env.message_pool,
-        });
-        errdefer env.superblock.deinit(allocator);
-
-        env.grid = try Grid.init(allocator, &env.superblock);
-        errdefer env.grid.deinit(allocator);
-
-        env.node_pool = try NodePool.init(allocator, node_count);
-        errdefer env.node_pool.deinit(allocator);
-
-        // Tree must be initialized with an open superblock.
-        env.tree = undefined;
-        env.tree_exists = false;
-
-        env.state = .init;
-    }
-
-    fn deinit(env: *Environment) void {
-        assert(env.state != .uninit);
-
-        if (env.tree_exists) {
-            env.tree.deinit(allocator);
-            env.tree_exists = false;
-        }
-        env.node_pool.deinit(allocator);
-        env.grid.deinit(allocator);
-        env.superblock.deinit(allocator);
-        env.message_pool.deinit(allocator);
-
-        env.state = .uninit;
-    }
-
-    fn tick(env: *Environment) void {
-        env.grid.tick();
-        env.storage.tick();
-    }
-
-    fn tick_until_state_change(env: *Environment, current_state: State, next_state: State) void {
-        // Sometimes IO completes synchronously (eg if cached), so we might already be in next_state before ticking.
-        assert(env.state == current_state or env.state == next_state);
-        while (env.state == current_state) env.tick();
-        assert(env.state == next_state);
-    }
-
-    fn change_state(env: *Environment, current_state: State, next_state: State) void {
-        assert(env.state == current_state);
-        env.state = next_state;
-    }
-
-    pub fn format(storage: *Storage) !void {
-        var env: Environment = undefined;
-
-        try env.init(storage);
-        defer env.deinit();
-
-        assert(env.state == .init);
-        env.superblock.format(superblock_format_callback, &env.superblock_context, .{
-            .cluster = cluster,
-            .replica = replica,
-        });
-        env.tick_until_state_change(.init, .formatted);
-    }
-
-    fn superblock_format_callback(superblock_context: *SuperBlock.Context) void {
-        const env = @fieldParentPtr(@This(), "superblock_context", superblock_context);
-        env.change_state(.init, .formatted);
-    }
-
-    pub fn open(env: *Environment) void {
-        assert(env.state == .init);
-        env.superblock.open(superblock_open_callback, &env.superblock_context);
-        env.tick_until_state_change(.init, .tree_open);
-    }
-
-    fn superblock_open_callback(superblock_context: *SuperBlock.Context) void {
-        const env = @fieldParentPtr(@This(), "superblock_context", superblock_context);
-        env.change_state(.init, .superblock_open);
-        env.tree = Tree.init(allocator, &env.node_pool, &env.grid, tree_options) catch unreachable;
-        env.tree_exists = true;
-        env.tree.open(tree_open_callback);
-    }
-
-    fn tree_open_callback(tree: *Tree) void {
-        const env = @fieldParentPtr(@This(), "tree", tree);
-        env.change_state(.superblock_open, .tree_open);
-    }
-
-    pub fn compact(env: *Environment, op: u64) void {
-        env.change_state(.tree_open, .tree_compacting);
-        env.tree.compact(tree_compact_callback, op);
-        env.tick_until_state_change(.tree_compacting, .tree_open);
-    }
-
-    fn tree_compact_callback(tree: *Tree) void {
-        const env = @fieldParentPtr(@This(), "tree", tree);
-        env.change_state(.tree_compacting, .tree_open);
-    }
-
-    pub fn checkpoint(env: *Environment, op: u64) void {
-        env.checkpoint_op = op - constants.lsm_batch_multiple;
-        env.change_state(.tree_open, .tree_checkpointing);
-        env.tree.checkpoint(tree_checkpoint_callback);
-        env.tick_until_state_change(.tree_checkpointing, .superblock_checkpointing);
-        env.tick_until_state_change(.superblock_checkpointing, .tree_open);
-    }
-
-    fn tree_checkpoint_callback(tree: *Tree) void {
-        const env = @fieldParentPtr(@This(), "tree", tree);
-        env.change_state(.tree_checkpointing, .superblock_checkpointing);
-        env.superblock.checkpoint(superblock_checkpoint_callback, &env.superblock_context, .{
-            .commit_min_checksum = env.superblock.working.vsr_state.commit_min_checksum + 1,
-            .commit_min = env.checkpoint_op.?,
-            .commit_max = env.checkpoint_op.? + 1,
-            .view_normal = 0,
-            .view = 0,
-        });
-        env.checkpoint_op = null;
-    }
-
-    fn superblock_checkpoint_callback(superblock_context: *SuperBlock.Context) void {
-        const env = @fieldParentPtr(@This(), "superblock_context", superblock_context);
-        env.change_state(.superblock_checkpointing, .tree_open);
-    }
-
-    fn get(env: *Environment, key: Key) ?*const Key.Value {
-        if (env.tree.lookup_from_memory(env.tree.lookup_snapshot_max, key)) |value| {
-            return Tree.unwrap_tombstone(value);
-        } else {
-            env.change_state(.tree_open, .tree_lookup);
-            env.lookup_context = undefined;
-            env.lookup_value = null;
-            env.tree.lookup_from_levels(get_callback, &env.lookup_context, env.tree.lookup_snapshot_max, key);
-            env.tick_until_state_change(.tree_lookup, .tree_open);
-            return env.lookup_value;
-        }
-    }
-
-    fn get_callback(lookup_context: *Tree.LookupContext, value: ?*const Key.Value) void {
-        const env = @fieldParentPtr(Environment, "lookup_context", lookup_context);
-        assert(env.lookup_value == null);
-        env.lookup_value = value;
-        env.change_state(.tree_lookup, .tree_open);
-    }
-
-    fn run(storage: *Storage, fuzz_ops: []const FuzzOp) !void {
-        var env: Environment = undefined;
-
-        try env.init(storage);
-        defer env.deinit();
-
-        // Open the superblock then tree.
-        env.open();
-
-        // The tree should behave like a simple key-value data-structure.
-        // We'll compare it to a hash map.
-        var model = std.hash_map.AutoHashMap(Key, Key.Value).init(allocator);
-        defer model.deinit();
-
-        for (fuzz_ops) |fuzz_op, fuzz_op_index| {
-            log.debug("Running fuzz_ops[{}/{}] == {}", .{ fuzz_op_index, fuzz_ops.len, fuzz_op });
-            const storage_size_used = storage.size_used();
-            log.debug("storage.size_used = {}/{}", .{ storage_size_used, storage.size });
-            const model_size = model.count() * @sizeOf(Key.Value);
-            log.debug("space_amplification = {d:.2}", .{
-                @intToFloat(f64, storage_size_used) / @intToFloat(f64, model_size),
-            });
-            // Apply fuzz_op to the tree and the model.
-            switch (fuzz_op) {
-                .compact => |compact| {
-                    env.compact(compact.op);
-                    if (compact.checkpoint) env.checkpoint(compact.op);
-                },
-                .put => |value| {
-                    if (table_usage == .secondary_index) {
-                        if (model.get(Key.key_from_value(&value))) |old_value| {
-                            // Not allowed to put a present key without removing the old value first.
-                            env.tree.remove(&old_value);
-                        }
-                    }
-                    env.tree.put(&value);
-                    try model.put(Key.key_from_value(&value), value);
-                },
-                .remove => |value| {
-                    if (table_usage == .secondary_index and !model.contains((Key.key_from_value(&value)))) {
-                        // Not allowed to remove non-present keys
-                    } else {
-                        env.tree.remove(&value);
-                    }
-                    _ = model.remove(Key.key_from_value(&value));
-                },
-                .get => |key| {
-                    // Get account from lsm.
-                    const tree_value = env.get(key);
-
-                    // Compare result to model.
-                    const model_value = model.get(key);
-                    if (model_value == null) {
-                        assert(tree_value == null);
-                    } else {
-                        switch (table_usage) {
-                            .general => {
-                                assert(std.mem.eql(
-                                    u8,
-                                    std.mem.asBytes(&model_value.?),
-                                    std.mem.asBytes(tree_value.?),
-                                ));
-                            },
-                            .secondary_index => {
-                                // secondary_index only preserves keys - may return old values
-                                assert(std.mem.eql(
-                                    u8,
-                                    std.mem.asBytes(&Key.key_from_value(&model_value.?)),
-                                    std.mem.asBytes(&Key.key_from_value(tree_value.?)),
-                                ));
-                            },
-                        }
-                    }
-                },
-            }
-        }
-    }
-};
-
-<<<<<<< HEAD
-=======
-pub fn run_fuzz_ops(storage_options: Storage.Options, fuzz_ops: []const FuzzOp) !void {
-    // Init mocked storage.
-    var storage = try Storage.init(allocator, constants.storage_size_max, storage_options);
-    defer storage.deinit(allocator);
-
-    try Environment.format(&storage);
-    try Environment.run(&storage, fuzz_ops);
 }
 
->>>>>>> 482fab59
 fn random_id(random: std.rand.Random, comptime Int: type) Int {
     // We have two opposing desires for random ids:
     const avg_int: Int = if (random.boolean())
@@ -518,7 +483,7 @@
     defer allocator.free(fuzz_ops);
 
     // Init mocked storage.
-    var storage = try Storage.init(allocator, size_max, storage_options);
+    var storage = try Storage.init(allocator, constants.storage_size_max, storage_options);
     defer storage.deinit(allocator);
 
     // TODO Use inline switch after upgrading to zig 0.10
