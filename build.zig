const std = @import("std");
const builtin = @import("builtin");
const CrossTarget = std.zig.CrossTarget;
const Mode = std.builtin.Mode;

const config = @import("./src/config.zig");

pub fn build(b: *std.build.Builder) void {
    const target = b.standardTargetOptions(.{});
    const mode = b.standardReleaseOptions();
    var gpa = std.heap.GeneralPurposeAllocator(.{}){};
    const allocator = gpa.allocator();

    const options = b.addOptions();

    // The "tigerbeetle version" command includes the build-time commit hash.
    if (git_commit(allocator)) |commit| {
        options.addOption(?[]const u8, "git_commit", commit[0..]);
    } else {
        options.addOption(?[]const u8, "git_commit", null);
    }

    options.addOption(
        config.ConfigBase,
        "config_base",
        b.option(config.ConfigBase, "config", "Base configuration.") orelse .default,
    );

    const tracer_backend = b.option(
        config.TracerBackend,
        "tracer-backend",
        "Which backend to use for tracing.",
    ) orelse .none;
    options.addOption(config.TracerBackend, "tracer_backend", tracer_backend);

<<<<<<< HEAD
    const aof_override = b.option(bool, "aof", "Override AOF mode.");
    const aof_recovery_override = b.option(bool, "aof_recovery", "Override AOF Recovery mode.");
    options.addOption(?bool, "aof", aof_override);
    options.addOption(?bool, "aof_recovery", aof_recovery_override);

    {
        const tigerbeetle = b.addExecutable("tigerbeetle", "src/main.zig");
        tigerbeetle.setTarget(target);
        tigerbeetle.setBuildMode(mode);
        tigerbeetle.install();
        // Ensure that we get stack traces even in release builds.
        tigerbeetle.omit_frame_pointer = false;
        tigerbeetle.addOptions("tigerbeetle_build_options", options);
        link_tracer_backend(tigerbeetle, tracer_backend, target);
=======
    const hash_log_mode = b.option(
        config.HashLogMode,
        "hash-log-mode",
        "Log hashes (used for debugging non-deterministic executions).",
    ) orelse .none;
    options.addOption(config.HashLogMode, "hash_log_mode", hash_log_mode);

    const vsr_package = std.build.Pkg{
        .name = "vsr",
        .path = .{ .path = "src/vsr.zig" },
        .dependencies = &.{options.getPackage("vsr_options")},
    };

    const tigerbeetle = b.addExecutable("tigerbeetle", "src/tigerbeetle/main.zig");
    tigerbeetle.setTarget(target);
    tigerbeetle.setBuildMode(mode);
    tigerbeetle.addPackage(vsr_package);
    tigerbeetle.install();
    // Ensure that we get stack traces even in release builds.
    tigerbeetle.omit_frame_pointer = false;
    tigerbeetle.addOptions("vsr_options", options);
    link_tracer_backend(tigerbeetle, tracer_backend, target);
>>>>>>> b5b46263

    {
        const run_cmd = tigerbeetle.run();
        if (b.args) |args| run_cmd.addArgs(args);

        const run_step = b.step("run", "Run TigerBeetle");
        run_step.dependOn(&run_cmd.step);
    }

    {
        // "zig build install" moves the server executable to the root folder:
        const move_cmd = b.addInstallBinFile(tigerbeetle.getOutputSource(), b.pathJoin(&.{ "../../", tigerbeetle.out_filename }));
        move_cmd.step.dependOn(&tigerbeetle.step);

        var install_step = b.getInstallStep();
        install_step.dependOn(&move_cmd.step);
    }

    {
        const benchmark = b.addExecutable("benchmark", "src/benchmark.zig");
        benchmark.setTarget(target);
        benchmark.setBuildMode(mode);
        benchmark.addPackage(vsr_package);
        benchmark.install();
        benchmark.addOptions("vsr_options", options);
        link_tracer_backend(benchmark, tracer_backend, target);

        const run_cmd = benchmark.run();
        if (b.args) |args| run_cmd.addArgs(args);

        const run_step = b.step("benchmark", "Run TigerBeetle benchmark");
        run_step.dependOn(&run_cmd.step);
    }

    // Linting targets
    // We currently have: lint_zig_fmt, lint_tigerstyle, lint_shellcheck, lint_validate_docs.
    // The meta-target lint runs them all
    {
<<<<<<< HEAD
        const aof = b.addExecutable("aof", "src/aof.zig");
        aof.setTarget(target);
        aof.setBuildMode(mode);
        aof.install();
        aof.addOptions("tigerbeetle_build_options", options);
        link_tracer_backend(aof, tracer_backend, target);

        const run_cmd = aof.run();
        if (b.args) |args| run_cmd.addArgs(args);

        const run_step = b.step("aof", "Run TigerBeetle AOF");
        run_step.dependOn(&run_cmd.step);
    }

    {
        const lint = b.addExecutable("lint", "scripts/lint.zig");
        lint.setTarget(target);
        lint.setBuildMode(mode);

        const run_cmd = lint.run();
=======
        // lint_zig_fmt
        // TODO: Better way of running zig fmt?
        const lint_zig_fmt = b.addSystemCommand(&.{ b.zig_exe, "fmt", "--check", "src/" });
        const lint_zig_fmt_step = b.step("lint_zig_fmt", "Run zig fmt on src/");
        lint_zig_fmt_step.dependOn(&lint_zig_fmt.step);

        // lint_tigerstyle
        const lint_tigerstyle = b.addExecutable("lint_tigerstyle", "scripts/lint_tigerstyle.zig");
        lint_tigerstyle.setTarget(target);
        lint_tigerstyle.setBuildMode(mode);

        const run_cmd = lint_tigerstyle.run();
>>>>>>> b5b46263
        if (b.args) |args| {
            run_cmd.addArgs(args);
        } else {
            run_cmd.addArg("src");
        }

        const lint_tigerstyle_step = b.step("lint_tigerstyle", "Run the linter on src/");
        lint_tigerstyle_step.dependOn(&run_cmd.step);

        // lint_shellcheck
        const lint_shellcheck = b.addSystemCommand(&.{ "sh", "-c", "command -v shellcheck >/dev/null || (echo -e '\\033[0;31mPlease install shellcheck - https://www.shellcheck.net/\\033[0m' && exit 1) && shellcheck $(find . -type f -name '*.sh')" });
        const lint_shellcheck_step = b.step("lint_shellcheck", "Run shellcheck on **.sh");
        lint_shellcheck_step.dependOn(&lint_shellcheck.step);

        // lint_validate_docs
        const lint_validate_docs = b.addSystemCommand(&.{"scripts/validate_docs.sh"});
        const lint_validate_docs_step = b.step("lint_validate_docs", "Validate docs");
        lint_validate_docs_step.dependOn(&lint_validate_docs.step);

        // TODO: Iterate above? Make it impossible to neglect to add somehow?
        // lint
        const lint_step = b.step("lint", "Run all defined linters");
        lint_step.dependOn(lint_tigerstyle_step);
        lint_step.dependOn(lint_zig_fmt_step);
        lint_step.dependOn(lint_shellcheck_step);
        lint_step.dependOn(lint_validate_docs_step);
    }

    // Executable which generates src/clients/c/tb_client.h
    const tb_client_header_generate = blk: {
        const tb_client_header = b.addExecutable("tb_client_header", "src/clients/c/tb_client_header.zig");
        tb_client_header.addOptions("vsr_options", options);
        tb_client_header.setMainPkgPath("src");
        tb_client_header.setTarget(target);
        break :blk tb_client_header.run();
    };

    {
        const unit_tests = b.addTest("src/unit_tests.zig");
        unit_tests.setTarget(target);
        unit_tests.setBuildMode(mode);
        unit_tests.addOptions("vsr_options", options);
        unit_tests.step.dependOn(&tb_client_header_generate.step);
        unit_tests.setFilter(b.option(
            []const u8,
            "test-filter",
            "Skip tests that do not match filter",
        ));
        link_tracer_backend(unit_tests, tracer_backend, target);

        // for src/clients/c/tb_client_header_test.zig to use cImport on tb_client.h
        unit_tests.linkLibC();
        unit_tests.addIncludeDir("src/clients/c/");

        const unit_tests_step = b.step("test:unit", "Run the unit tests");
        unit_tests_step.dependOn(&unit_tests.step);

        const test_step = b.step("test", "Run the unit tests");
        test_step.dependOn(&unit_tests.step);
        // Test that our demos compile, but don't run them.
        inline for (.{
            "demo_01_create_accounts",
            "demo_02_lookup_accounts",
            "demo_03_create_transfers",
            "demo_04_create_pending_transfers",
            "demo_05_post_pending_transfers",
            "demo_06_void_pending_transfers",
            "demo_07_lookup_transfers",
        }) |demo| {
            const demo_exe = b.addExecutable(demo, "src/demos/" ++ demo ++ ".zig");
            demo_exe.addPackage(vsr_package);
            demo_exe.setTarget(target);
            test_step.dependOn(&demo_exe.step);
        }
    }

    // Clients build:
    {
        var install_step = b.addInstallArtifact(tigerbeetle);

        go_client(
            b,
            mode,
            &.{ &install_step.step, &tb_client_header_generate.step },
            options,
            tracer_backend,
        );
        java_client(
            b,
            mode,
            &.{&install_step.step},
            options,
            tracer_backend,
        );
        dotnet_client(
            b,
            mode,
            &.{&install_step.step},
            options,
            tracer_backend,
        );
        node_client(
            b,
            mode,
            &.{&install_step.step},
            options,
            tracer_backend,
        );
        c_client(
            b,
            mode,
            &.{ &install_step.step, &tb_client_header_generate.step },
            options,
            tracer_backend,
        );
        c_client_sample(
            b,
            mode,
            target,
            &.{ &install_step.step, &tb_client_header_generate.step },
            options,
            tracer_backend,
        );
    }

    {
        const simulator_options = b.addOptions();

        const StateMachine = enum { testing, accounting };
        simulator_options.addOption(
            StateMachine,
            "state_machine",
            b.option(
                StateMachine,
                "simulator-state-machine",
                "State machine.",
            ) orelse .accounting,
        );

        const simulator = b.addExecutable("simulator", "src/simulator.zig");
        simulator.setTarget(target);
        // Ensure that we get stack traces even in release builds.
        simulator.omit_frame_pointer = false;
        simulator.addOptions("vsr_options", options);
        simulator.addOptions("vsr_simulator_options", simulator_options);
        link_tracer_backend(simulator, tracer_backend, target);

        const run_cmd = simulator.run();

        if (b.args) |args| {
            run_cmd.addArgs(args);
            simulator.setBuildMode(mode);
        } else {
            simulator.setBuildMode(.ReleaseSafe);
        }

        const install_step = b.addInstallArtifact(simulator);
        const build_step = b.step("simulator", "Build the Simulator");
        build_step.dependOn(&install_step.step);

        const run_step = b.step("simulator_run", "Run the Simulator");
        run_step.dependOn(&run_cmd.step);
    }

    {
        const vopr = b.addExecutable("vopr", "src/vopr.zig");
        vopr.setTarget(target);
        // Ensure that we get stack traces even in release builds.
        vopr.omit_frame_pointer = false;
        vopr.addOptions("vsr_options", options);
        link_tracer_backend(vopr, tracer_backend, target);

        const run_cmd = vopr.run();

        if (b.args) |args| {
            run_cmd.addArgs(args);
            vopr.setBuildMode(mode);
        } else {
            vopr.setBuildMode(.ReleaseSafe);
        }

        const step = b.step("vopr", "Run the VOPR");
        step.dependOn(&run_cmd.step);
    }

    inline for (.{
        .{
            .name = "fuzz_ewah",
            .file = "src/ewah_fuzz.zig",
            .description = "Fuzz EWAH codec. Args: [--seed <seed>]",
        },
        .{
            .name = "fuzz_lsm_forest",
            .file = "src/lsm/forest_fuzz.zig",
            .description = "Fuzz the LSM forest. Args: [--seed <seed>] [--events-max <count>]",
        },
        .{
            .name = "fuzz_lsm_manifest_log",
            .file = "src/lsm/manifest_log_fuzz.zig",
            .description = "Fuzz the ManifestLog. Args: [--seed <seed>] [--events-max <count>]",
        },
        .{
            .name = "fuzz_lsm_tree",
            .file = "src/lsm/tree_fuzz.zig",
            .description = "Fuzz the LSM tree. Args: [--seed <seed>] [--events-max <count>]",
        },
        .{
            .name = "fuzz_lsm_segmented_array",
            .file = "src/lsm/segmented_array_fuzz.zig",
            .description = "Fuzz the LSM segmented array. Args: [--seed <seed>]",
        },
        .{
            .name = "fuzz_vsr_journal_format",
            .file = "src/vsr/journal_format_fuzz.zig",
            .description = "Fuzz the WAL format. Args: [--seed <seed>]",
        },
        .{
            .name = "fuzz_vsr_superblock",
            .file = "src/vsr/superblock_fuzz.zig",
            .description = "Fuzz the SuperBlock. Args: [--seed <seed>] [--events-max <count>]",
        },
        .{
            .name = "fuzz_vsr_superblock_free_set",
            .file = "src/vsr/superblock_free_set_fuzz.zig",
            .description = "Fuzz the SuperBlock FreeSet. Args: [--seed <seed>]",
        },
        .{
            .name = "fuzz_vsr_superblock_quorums",
            .file = "src/vsr/superblock_quorums_fuzz.zig",
            .description = "Fuzz the SuperBlock Quorums. Args: [--seed <seed>]",
        },
    }) |fuzzer| {
        const exe = b.addExecutable(fuzzer.name, fuzzer.file);
        exe.setMainPkgPath("src");
        exe.setTarget(target);
        exe.setBuildMode(mode);
        exe.omit_frame_pointer = false;
        exe.addOptions("vsr_options", options);
        link_tracer_backend(exe, tracer_backend, target);
        const install_step = b.addInstallArtifact(exe);
        const build_step = b.step("build_" ++ fuzzer.name, fuzzer.description);
        build_step.dependOn(&install_step.step);

        const run_cmd = exe.run();
        if (b.args) |args| run_cmd.addArgs(args);

        const run_step = b.step(fuzzer.name, fuzzer.description);
        run_step.dependOn(&run_cmd.step);
    }

    inline for (.{
        .{
            .name = "benchmark_ewah",
            .file = "src/ewah_benchmark.zig",
            .description = "EWAH codec",
        },
        .{
            .name = "benchmark_eytzinger",
            .file = "src/lsm/eytzinger_benchmark.zig",
            .description = "array search",
        },
        .{
            .name = "benchmark_segmented_array",
            .file = "src/lsm/segmented_array_benchmark.zig",
            .description = "SegmentedArray search",
        },
    }) |benchmark| {
        const exe = b.addExecutable(benchmark.name, benchmark.file);
        exe.setTarget(target);
        exe.setBuildMode(.ReleaseSafe);
        exe.setMainPkgPath("src");
        exe.addOptions("vsr_options", options);
        link_tracer_backend(exe, tracer_backend, target);

        const build_step = b.step("build_" ++ benchmark.name, "Build " ++ benchmark.description ++ " benchmark");
        build_step.dependOn(&exe.step);

        const run_cmd = exe.run();
        const step = b.step(benchmark.name, "Benchmark " ++ benchmark.description);
        step.dependOn(&run_cmd.step);
    }
}

fn git_commit(allocator: std.mem.Allocator) ?[40]u8 {
    const exec_result = std.ChildProcess.exec(.{
        .allocator = allocator,
        .argv = &.{ "git", "rev-parse", "--verify", "HEAD" },
    }) catch return null;
    defer allocator.free(exec_result.stdout);
    defer allocator.free(exec_result.stderr);

    // +1 for trailing newline.
    if (exec_result.stdout.len != 40 + 1) return null;
    if (exec_result.stderr.len != 0) return null;

    var output: [40]u8 = undefined;
    std.mem.copy(u8, &output, exec_result.stdout[0..40]);
    return output;
}

fn link_tracer_backend(
    exe: *std.build.LibExeObjStep,
    tracer_backend: config.TracerBackend,
    target: std.zig.CrossTarget,
) void {
    switch (tracer_backend) {
        .none => {},
        .tracy => {
            // Code here is based on
            // https://github.com/ziglang/zig/blob/a660df4900520c505a0865707552dcc777f4b791/build.zig#L382

            // On mingw, we need to opt into windows 7+ to get some features required by tracy.
            const tracy_c_flags: []const []const u8 = if (target.isWindows() and target.getAbi() == .gnu)
                &[_][]const u8{
                    "-DTRACY_ENABLE=1",
                    "-DTRACY_FIBERS=1",
                    "-fno-sanitize=undefined",
                    "-D_WIN32_WINNT=0x601",
                }
            else
                &[_][]const u8{
                    "-DTRACY_ENABLE=1",
                    "-DTRACY_FIBERS=1",
                    "-fno-sanitize=undefined",
                };

            exe.addIncludeDir("./tools/tracy/public/tracy");
            exe.addCSourceFile("./tools/tracy/public/TracyClient.cpp", tracy_c_flags);
            exe.linkLibC();
            exe.linkSystemLibraryName("c++");

            if (target.isWindows()) {
                exe.linkSystemLibrary("dbghelp");
                exe.linkSystemLibrary("ws2_32");
            }
        },
    }
}

fn go_client(
    b: *std.build.Builder,
    mode: Mode,
    dependencies: []const *std.build.Step,
    options: *std.build.OptionsStep,
    tracer_backend: config.TracerBackend,
) void {
    const build_step = b.step("go_client", "Build Go client shared library");

    for (dependencies) |dependency| {
        build_step.dependOn(dependency);
    }

    // Updates the generated header file:
    const install_header = b.addInstallFile(
        .{ .path = "src/clients/c/tb_client.h" },
        "../src/clients/go/pkg/native/tb_client.h",
    );

    const bindings = b.addExecutable("go_bindings", "src/clients/go/go_bindings.zig");
    bindings.addOptions("vsr_options", options);
    bindings.setMainPkgPath("src");
    const bindings_step = bindings.run();

    // Zig cross-targets:
    const platforms = .{
        "x86_64-linux",
        "x86_64-macos",
        "x86_64-windows",
        "aarch64-linux",
        "aarch64-macos",
    };

    inline for (platforms) |platform| {
        const cross_target = CrossTarget.parse(.{ .arch_os_abi = platform, .cpu_features = "baseline" }) catch unreachable;

        const lib = b.addStaticLibrary("tb_client", "src/clients/c/tb_client.zig");
        lib.setMainPkgPath("src");
        lib.setTarget(cross_target);
        lib.setBuildMode(mode);
        lib.linkLibC();
        lib.pie = true;
        lib.bundle_compiler_rt = true;

        lib.setOutputDir("src/clients/go/pkg/native/" ++ platform);

        lib.addOptions("vsr_options", options);
        link_tracer_backend(lib, tracer_backend, cross_target);

        lib.step.dependOn(&install_header.step);
        lib.step.dependOn(&bindings_step.step);
        build_step.dependOn(&lib.step);
    }
}

fn java_client(
    b: *std.build.Builder,
    mode: Mode,
    dependencies: []const *std.build.Step,
    options: *std.build.OptionsStep,
    tracer_backend: config.TracerBackend,
) void {
    const build_step = b.step("java_client", "Build Java client shared library");

    for (dependencies) |dependency| {
        build_step.dependOn(dependency);
    }

    const bindings = b.addExecutable("java_bindings", "src/clients/java/java_bindings.zig");
    bindings.addOptions("vsr_options", options);
    bindings.setMainPkgPath("src");
    const bindings_step = bindings.run();

    // Zig cross-targets:
    const platforms = .{
        "x86_64-linux-gnu",
        "x86_64-linux-musl",
        "x86_64-macos",
        "aarch64-linux-gnu",
        "aarch64-linux-musl",
        "aarch64-macos",
        "x86_64-windows",
    };

    inline for (platforms) |platform| {
        const cross_target = CrossTarget.parse(.{ .arch_os_abi = platform, .cpu_features = "baseline" }) catch unreachable;

        const lib = b.addSharedLibrary("tb_jniclient", "src/clients/java/src/client.zig", .unversioned);
        lib.setMainPkgPath("src");
        lib.addPackagePath("jui", "src/clients/java/lib/jui/src/jui.zig");
        lib.setOutputDir("src/clients/java/src/main/resources/lib/" ++ platform);
        lib.setTarget(cross_target);
        lib.setBuildMode(mode);
        lib.linkLibC();

        if (cross_target.os_tag.? == .windows) {
            lib.linkSystemLibrary("ws2_32");
            lib.linkSystemLibrary("advapi32");
        }

        lib.addOptions("vsr_options", options);
        link_tracer_backend(lib, tracer_backend, cross_target);

        lib.step.dependOn(&bindings_step.step);
        build_step.dependOn(&lib.step);
    }
}

fn dotnet_client(
    b: *std.build.Builder,
    mode: Mode,
    dependencies: []const *std.build.Step,
    options: *std.build.OptionsStep,
    tracer_backend: config.TracerBackend,
) void {
    const build_step = b.step("dotnet_client", "Build dotnet client shared library");

    for (dependencies) |dependency| {
        build_step.dependOn(dependency);
    }

    const bindings = b.addExecutable("dotnet_bindings", "src/clients/dotnet/dotnet_bindings.zig");
    bindings.addOptions("vsr_options", options);
    bindings.setMainPkgPath("src");
    const bindings_step = bindings.run();

    // Zig cross-targets vs Dotnet RID (Runtime Identifier):
    const platforms = .{
        .{ "x86_64-linux-gnu", "linux-x64" },
        .{ "x86_64-linux-musl", "linux-musl-x64" },
        .{ "x86_64-macos", "osx-x64" },
        .{ "aarch64-linux-gnu", "linux-arm64" },
        .{ "aarch64-linux-musl", "linux-musl-arm64" },
        .{ "aarch64-macos", "osx-arm64" },
        .{ "x86_64-windows", "win-x64" },
    };

    inline for (platforms) |platform| {
        const cross_target = CrossTarget.parse(.{ .arch_os_abi = platform[0], .cpu_features = "baseline" }) catch unreachable;

        const lib = b.addSharedLibrary("tb_client", "src/clients/c/tb_client.zig", .unversioned);
        lib.setMainPkgPath("src");
        lib.setOutputDir("src/clients/dotnet/TigerBeetle/runtimes/" ++ platform[1] ++ "/native");
        lib.setTarget(cross_target);
        lib.setBuildMode(mode);
        lib.linkLibC();

        if (cross_target.os_tag.? == .windows) {
            lib.linkSystemLibrary("ws2_32");
            lib.linkSystemLibrary("advapi32");
        }

        lib.addOptions("vsr_options", options);
        link_tracer_backend(lib, tracer_backend, cross_target);

        lib.step.dependOn(&bindings_step.step);
        build_step.dependOn(&lib.step);
    }
}

fn node_client(
    b: *std.build.Builder,
    mode: Mode,
    dependencies: []const *std.build.Step,
    options: *std.build.OptionsStep,
    tracer_backend: config.TracerBackend,
) void {
    const build_step = b.step("node_client", "Build Node client shared library");

    for (dependencies) |dependency| {
        build_step.dependOn(dependency);
    }

    // Zig cross-targets
    const platforms = .{
        "x86_64-linux-gnu",
        "x86_64-linux-musl",
        "x86_64-macos",
        "aarch64-linux-gnu",
        "aarch64-linux-musl",
        "aarch64-macos",
        // "x86_64-windows", // No Windows support just yet. We need to be on a version with https://github.com/ziglang/zig/commit/b97a68c529b5db15705f4d542d8ead616d27c880
    };

    inline for (platforms) |platform| {
        const cross_target = CrossTarget.parse(.{ .arch_os_abi = platform, .cpu_features = "baseline" }) catch unreachable;

        const lib = b.addSharedLibrary("tb_nodeclient", "src/clients/node/src/node.zig", .unversioned);
        lib.setMainPkgPath("src");
        lib.setOutputDir("src/clients/node/dist/bin/" ++ platform);

        // This is provided by the node-api-headers package; make sure to run `npm install` under `src/clients/node`
        // if you're running zig build node_client manually.
        lib.addSystemIncludeDir("src/clients/node/node_modules/node-api-headers/include");
        lib.setTarget(cross_target);
        lib.setBuildMode(mode);
        lib.linkLibC();
        lib.linker_allow_shlib_undefined = true;

        if (cross_target.os_tag.? == .windows) {
            lib.linkSystemLibrary("ws2_32");
            lib.linkSystemLibrary("advapi32");
        }

        lib.addOptions("vsr_options", options);
        link_tracer_backend(lib, tracer_backend, cross_target);

        build_step.dependOn(&lib.step);
    }
}

fn c_client(
    b: *std.build.Builder,
    mode: Mode,
    dependencies: []const *std.build.Step,
    options: *std.build.OptionsStep,
    tracer_backend: config.TracerBackend,
) void {
    const build_step = b.step("c_client", "Build C client library");

    for (dependencies) |dependency| {
        build_step.dependOn(dependency);
    }

    // Updates the generated header file:
    const install_header = b.addInstallFile(
        .{ .path = "src/clients/c/tb_client.h" },
        "../src/clients/c/lib/include/tb_client.h",
    );

    build_step.dependOn(&install_header.step);

    // Zig cross-targets
    const platforms = .{
        "x86_64-linux-gnu",
        "x86_64-linux-musl",
        "x86_64-macos",
        "x86_64-windows",
        "aarch64-linux-gnu",
        "aarch64-linux-musl",
        "aarch64-macos",
    };

    inline for (platforms) |platform| {
        const cross_target = CrossTarget.parse(.{ .arch_os_abi = platform, .cpu_features = "baseline" }) catch unreachable;

        const shared_lib = b.addSharedLibrary("tb_client", "src/clients/c/tb_client.zig", .unversioned);
        const static_lib = b.addStaticLibrary("tb_client", "src/clients/c/tb_client.zig");

        for ([_]*std.build.LibExeObjStep{ shared_lib, static_lib }) |lib| {
            lib.setMainPkgPath("src");
            lib.setOutputDir("src/clients/c/lib/" ++ platform);
            lib.setTarget(cross_target);
            lib.setBuildMode(mode);
            lib.linkLibC();

            if (cross_target.os_tag.? == .windows) {
                lib.linkSystemLibrary("ws2_32");
                lib.linkSystemLibrary("advapi32");
            }

            lib.addOptions("vsr_options", options);
            link_tracer_backend(lib, tracer_backend, cross_target);

            build_step.dependOn(&lib.step);
        }
    }
}

fn c_client_sample(
    b: *std.build.Builder,
    mode: Mode,
    target: CrossTarget,
    dependencies: []const *std.build.Step,
    options: *std.build.OptionsStep,
    tracer_backend: config.TracerBackend,
) void {
    const c_sample_build = b.step("c_sample", "Build the C client sample");
    for (dependencies) |dependency| {
        c_sample_build.dependOn(dependency);
    }

    const static_lib = b.addStaticLibrary("tb_client", "src/clients/c/tb_client.zig");
    static_lib.setMainPkgPath("src");
    static_lib.linkage = .static;
    static_lib.linkLibC();
    static_lib.setBuildMode(mode);
    static_lib.setTarget(target);
    static_lib.pie = true;
    static_lib.bundle_compiler_rt = true;
    static_lib.addOptions("vsr_options", options);
    link_tracer_backend(static_lib, tracer_backend, target);
    c_sample_build.dependOn(&static_lib.step);

    const sample = b.addExecutable("c_sample", "src/clients/c/samples/main.c");
    sample.setBuildMode(mode);
    sample.setTarget(target);
    sample.linkLibrary(static_lib);
    sample.linkLibC();

    if (target.isWindows()) {
        static_lib.linkSystemLibrary("ws2_32");
        static_lib.linkSystemLibrary("advapi32");

        // TODO: Illegal instruction on Windows:
        sample.disable_sanitize_c = true;
    }

    const install_step = b.addInstallArtifact(sample);
    c_sample_build.dependOn(&install_step.step);
}<|MERGE_RESOLUTION|>--- conflicted
+++ resolved
@@ -33,7 +33,6 @@
     ) orelse .none;
     options.addOption(config.TracerBackend, "tracer_backend", tracer_backend);
 
-<<<<<<< HEAD
     const aof_override = b.option(bool, "aof", "Override AOF mode.");
     const aof_recovery_override = b.option(bool, "aof_recovery", "Override AOF Recovery mode.");
     options.addOption(?bool, "aof", aof_override);
@@ -48,7 +47,8 @@
         tigerbeetle.omit_frame_pointer = false;
         tigerbeetle.addOptions("tigerbeetle_build_options", options);
         link_tracer_backend(tigerbeetle, tracer_backend, target);
-=======
+    }
+
     const hash_log_mode = b.option(
         config.HashLogMode,
         "hash-log-mode",
@@ -71,7 +71,6 @@
     tigerbeetle.omit_frame_pointer = false;
     tigerbeetle.addOptions("vsr_options", options);
     link_tracer_backend(tigerbeetle, tracer_backend, target);
->>>>>>> b5b46263
 
     {
         const run_cmd = tigerbeetle.run();
@@ -106,11 +105,7 @@
         run_step.dependOn(&run_cmd.step);
     }
 
-    // Linting targets
-    // We currently have: lint_zig_fmt, lint_tigerstyle, lint_shellcheck, lint_validate_docs.
-    // The meta-target lint runs them all
-    {
-<<<<<<< HEAD
+    {
         const aof = b.addExecutable("aof", "src/aof.zig");
         aof.setTarget(target);
         aof.setBuildMode(mode);
@@ -125,13 +120,10 @@
         run_step.dependOn(&run_cmd.step);
     }
 
-    {
-        const lint = b.addExecutable("lint", "scripts/lint.zig");
-        lint.setTarget(target);
-        lint.setBuildMode(mode);
-
-        const run_cmd = lint.run();
-=======
+    // Linting targets
+    // We currently have: lint_zig_fmt, lint_tigerstyle, lint_shellcheck, lint_validate_docs.
+    // The meta-target lint runs them all
+    {
         // lint_zig_fmt
         // TODO: Better way of running zig fmt?
         const lint_zig_fmt = b.addSystemCommand(&.{ b.zig_exe, "fmt", "--check", "src/" });
@@ -144,7 +136,6 @@
         lint_tigerstyle.setBuildMode(mode);
 
         const run_cmd = lint_tigerstyle.run();
->>>>>>> b5b46263
         if (b.args) |args| {
             run_cmd.addArgs(args);
         } else {
